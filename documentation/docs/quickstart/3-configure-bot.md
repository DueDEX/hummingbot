--- conflicted
+++ resolved
@@ -155,7 +155,7 @@
 
 For more information on these utilities, see the Utilities section in the [User Manual](/manual). By default, only the **kill switch** is configured via the walkthrough.
 
-<<<<<<< HEAD
+
 Activate the kill switch feature and tell it to stop the bot at a 5% loss:
 ```
 Would you like to enable the kill switch? (y/n) >>>  
@@ -206,8 +206,7 @@
 
 You can also exit the bot with `exit` and edit the automatically generated configuration file `conf_pure_market_making_0.yml`. This file is saved in the directory `hummingbot_files/hummingbot_conf/` in your root. For more information, see [Troubleshooting](/support/troubleshooting/#how-do-i-edit-the-conf-files-or-access-the-log-files-used-by-my-docker-instance).
 
-=======
->>>>>>> 49acafc9
+
 ---
 If you completed the steps above successfully, you should see the message:
 ```
