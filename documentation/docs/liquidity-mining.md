# Liquidity Mining

!!! info "Important Disclaimer"
    <small><ul><li>The content of this Site does not constitute investment, financial, legal, or tax advice, nor does any of the information contained on this Site constitute a recommendation, solicitation, or offer to buy or sell any digital assets, securities, options, or other financial instruments or other assets, or to provide any investment advice or service.<li>There is no guarantee of profit for participating in liquidity mining.<li>Participation is subject to eligibility requirements.</ul></small>
    **Please review the [Liquidity Mining Policy](https://hummingbot.io/liquidity-mining-policy/) for the full disclaimer.**


## What is liquidity mining?
Liquidity mining is a community-based, data-driven approach to market making, in which a token issuer or exchange can reward a pool of miners to provide liquidity for a specified token.

You earn rewards by running a market making bot that maintains orders on exchange order books. How much reward you earn depends on:

* The amount of your orders
* The spread (distance to the mid price) of your orders
* How long you maintain your orders on the order book

For more information, please read [the whitepaper](https://hummingbot.io/liquidity-mining.pdf).

## Why is it called "liquidity mining"?
Liquidity mining is similar to Bitcoin mining in that miners run open source software on their own computers and use their own scarce resources (inventory of crypto assets).

In addition, a collective pool of participants are working together for a common goal, providing liquidity for a specific token and exchange.  In return, miners are paid out rewards according to transparent, algorithmically defined rules.

## What strategies can a liquidity miner use?
Liquidity mining rewards are determined based on limit orders created ("maker" orders).  Currently, the Hummingbot client has two strategies that create maker orders:

- [Pure market making (market making on a single exchange)](https://docs.hummingbot.io/strategies/pure-market-making/)
- [Cross-exchange market making](https://docs.hummingbot.io/strategies/cross-exchange-market-making/)

Using either of these two strategies for trading will qualify you to participate in liquidity mining and earn rewards.

## What risks does a liquidity miner bear?
Like any trading strategy, market making includes risk. One of the primary risks is **inventory risk**, the risk of negative changes in inventory value as a result of market making. For instance, if prices drop significantly in a short time period and a market maker accumulates a large position in the asset due to continual fills of their market maker's buy orders, their overall inventory value may be lower.

While the open source Hummingbot client includes features that help users better manage inventory risk and other risks, users are solely responsible for bearing these risks when using the software.

<<<<<<< HEAD
!!! note
    The published liquidity mining returns illustrate the return from liquidity rewards proportional to the value of the inventory committed to maintain orders. These figures do not take into account trading-related profits and losses.  The return figures may also fluctuate based on relative changes in the value of the base tokens, quote tokens, and the tokens used for the liquidity mining payments.

## How do you measure liquidity?
We believe that **slippage** is the optimal metric to quantify liquidity, as opposed to filled order volume, a measure widely used by the market. Slippage refers to the difference between the observed mid-market price and the actual executed price for a trade of a given size.  Calculating slippage factors in order book depth and prices at different depths, which better captures the friction and efficiency of actually trading that asset.  Deep, liquid order books have low slippage, while thin, illiquid order books have high slippage.

**We believe slippage is a more robust indicator of liquidity than trading volume**. As an ex-ante metric, slippage measures information used by traders before they trade to decide whether to execute the trade and in which venue to execute it. In contrast, volume is an ex-post metric and can be easily manipulated.

## How are liquidity mining rewards calculated?
In order to make economic sense for a market maker, the market maker’s compensation must correlate with increased levels of risk. There are three main parameters that we use in liquidity mining to determine market maker compensation: (1) **time**: placing orders in the order book consistently over time, (2) **spreads**, and (3) **order sizes**.

In liquidity mining, market makers accumulate more rewards by consistently placing orders over time and earn higher rewards by placing orders with tighter spreads and with larger sizes. The real-time reward information will be displayed in the real-time Hummingbot Miner dashboard.

![](../assets/img/mining-rewards-diagram.jpg)

For more details on the calculation, please read [Demystifying Liquidity Mining Rewards](https://hummingbot.io/blog/2019-12-liquidity-mining-rewards/).


!!! warning "Liquidity mining return is a historic metric and not a guarantee of future return."
    The liquidity mining return displayed on the Hummingbot Miner app is calculated from the most recently collected order book information data.  The actual return may vary depending on the actual orders submitted in the specific snapshot in which orders were placed.

For more details on the calculation, please read [Demystifying Liquidity Mining Rewards](https://hummingbot.io/blog/2019-12-liquidity-mining-rewards/).


=======
## Current campaign terms

!!! warning "Important information regarding campaign terms"
    <li>**Terms subject to change**. Please check this page or the [Miner's app](https://miners.hummingbot.io) for the most up-to-date terms.<br/>We will notify participants of changes, if any, on our [Discord](https://discord.hummingbot.io) and [reddit](https://www.reddit.com/r/Hummingbot/).

    <li>**Orders outstanding for more than 30 minutes not counted for rewards.** Work on removing this limit is in progress, you can read more about it in our [Reddit post](https://www.reddit.com/r/Hummingbot/comments/hz5xv3/tracking_rewards_for_orders_longer_than_30m/).
    > <em>**Tip**: To ensure that orders do not stay outstanding for longer than 30 minutes, Hummingbot users should disable [order refresh tolerance](https://docs.hummingbot.io/strategies/advanced-mm/order-refresh-tolerance/#how-it-works).</em>

    <li>**Minimum reward payout amount**: due to the recent surge in Ethereum gas price, Hummingbot will impose a $10.00 minimum on the weekly payout, starting with the next scheduled payout on August 21, 2020 (UTC). For miners who earn < $10 within one week, their rewards will be accrued and rolled over to the next period, read more [here](https://www.reddit.com/r/Hummingbot/comments/i9rh5g/announcement_a_10_minimum_to_liquidity_mining/).


!!! note "Campaign updates for the week starting August 18, 2020 12.00am UTC"
    **Native RLC rewards for iExec campaign**: we have rolled out [native token liquidity mining rewards](https://hummingbot.io/blog/2020-08-native-token-payments/)!  Starting this week, liquidity miners participating in RLC pairs will be earning RLC rewards.


**Current reward period: August 18, 2020 12.00am UTC to August 25, 2020 12.00am UTC**

<table>
  <thead>
    <th>Token Issuer</th>
    <th>Trading pair</th>
    <th>Exchange</th>
    <th>Maximum spread</th>
    <th>Spread factor *</th>
    <th>Weekly rewards</th>
  </thead>
  <tbody>
      <tr>
      <td rowspan="3"><a href="#coti">COTI</a><br></td>
      <td>COTI/BTC</td>
      <td>Binance.com</td>
      <td>2%</td>
      <td>8</td>
      <td>USDC 250</td>
    </tr>
    <tr>
      <td>COTI/USDT</td>
      <td>Binance.com</td>
      <td>2%</td>
      <td>8</td>
      <td>USDC 250</td>
    </tr>
    <tr>
      <td>COTI/BNB</td>
      <td>Binance.com</td>
      <td>2%</td>
      <td>8</td>
      <td>USDC 250</td>
    </tr>        
    <tr>
      <td rowspan="3"><a href="#mainframe">Mainframe</a><br></td>
      <td>MFT/USDT</td>
      <td>Binance.com</td>
      <td>2%</td>
      <td>8</td>
      <td>USDC 200</td>
    </tr>
    <tr>
      <td>MFT/ETH</td>
      <td>Binance.com</td>
      <td>2%</td>
      <td>8</td>
      <td>USDC 275</td>
    </tr>
    <tr>
      <td>MFT/BNB</td>
      <td>Binance.com</td>
      <td>2%</td>
      <td>8</td>
      <td>USDC 275</td>
    </tr>
    <tr>
      <td rowspan="3"><a href="#iexec">iExec</a><br></td>
      <td>RLC/BTC</td>
      <td>Binance.com</td>
      <td>2%</td>
      <td>8</td>
      <td><b><em>RLC 146</em></b></td>
    </tr>
    <tr>
      <td>RLC/USDT</td>
      <td>Binance.com</td>
      <td>2%</td>
      <td>8</td>
      <td><b><em>RLC 146</em></b></td>
    </tr>
    <tr>
      <td>RLC/ETH</td>
      <td>Binance.com</td>
      <td>2%</td>
      <td>8</td>
      <td><b><em>RLC 145.5</em></b></td>
    </tr>
    <tr>
      <td rowspan="2"><a href="#zcoin">Zcoin</a></td>
      <td>XZC/BTC</td>
      <td>Binance.com</td>
      <td>2%</td>
      <td>8</td>
      <td>USDC 375</td>
    </tr>
    <tr>
      <td>XZC/USDT</td>
      <td>Binance.com</td>
      <td>2%</td>
      <td>8</td>
      <td>USDC 375</td>
    </tr>
  </tbody>
</table>


\* Spread density function constant is one of the factors that determines the relative weighting of orders by spread, i.e., the amount of additional rewards for orders with tighter spreads vs those with wider spreads. Refer to this [spreadsheet](https://docs.google.com/spreadsheets/d/1mUZsQoiqlMs5HjcL6AXSKIx1oaULsmuQStJaCc2wggQ/edit?ts=5f1e89bd#gid=18167917) for the spread weights and for a visual of the graph that shows the curve.


## Upcoming changes to campaign terms

No upcoming changes.

## Token Issuers

### COTI
[COTI](https://coti.io/) is a fully encompassing “finance on the blockchain” ecosystem that is designed specifically to meet the challenges of traditional finance (fees, latency, global inclusion and risk) by introducing a new type of DAG based base protocol and infrastructure that is scalable, fast, private, inclusive, low cost and is optimized for real time payments. The ecosystem includes a [DAG based Blockchain](https://www.youtube.com/watch?v=kSdRxqHDKe8), a [Proof of Trust Consensus Algorithm](https://coti.io/files/COTI-technical-whitepaper.pdf), a [multiDAG](https://medium.com/cotinetwork%27/coti-is-launching-multidag-a-protocol-to-issue-tokens-on-a-dag-infrastructure-5c6282e5c3d1) a [Global Trust System](https://medium.com/cotinetwork/introducing-cotis-global-trust-system-gts-an-advanced-layer-of-trust-for-any-blockchain-7e44587b8bda), a [Universal Payment Solution](https://medium.com/cotinetwork/coti-universal-payment-system-ups-8614e149ee76), a [Payment Gateway](https://medium.com/cotinetwork/announcing-the-first-release-of-the-coti-payment-gateway-4a9f3e515b86), as well as consumer (COTI Pay) and merchant (COTI Pay Business) applications.

[Whitepaper](https://coti.io/files/COTI-technical-whitepaper.pdf) | [Twitter](https://twitter.com/COTInetwork) | [Telegram](https://t.me/COTInetwork) | [Discord](https://discord.me/coti) | [Github](https://github.com/coti-io) | [CoinMarketCap](https://coinmarketcap.com/currencies/coti/markets/) | [CoinGecko](https://www.coingecko.com/en/coins/coti)

### iExec

[iExec (RLC)](https://iex.ec/) claims to have developed the first decentralized marketplace for cloud computing resources. Blockchain technology is used to organize a market network where users can monetize their computing power, applications, and datasets. By providing on-demand access to cloud computing resources, iExec is reportedly able to support compute-intensive applications in fields such as AI, big data, healthcare, rendering, or FinTech. iExec's RLC token has been listed on Binance, Bittrex, etc.

[Whitepaper](https://iex.ec/wp-content/uploads/pdf/iExec-WPv3.0-English.pdf) | [Twitter](https://twitter.com/iEx_ec) | [Telegram](https://goo.gl/fH3EHT) | [Github](https://github.com/iExecBlockchainComputing) | [Explorer](https://etherscan.io/token/0x607F4C5BB672230e8672085532f7e901544a7375) | [CoinMarketCap](https://coinmarketcap.com/currencies/rlc/markets/) | [CoinGecko](https://www.coingecko.com/en/coins/iexec-rlc)

### Mainframe

The [Mainframe (MFT)](https://mainframe.com/) Lending Protocol allows anyone to borrow against their crypto. Mainframe uses a bond-like instrument, representing an on-chain obligation that settles on a specific future date. Buying and selling the tokenized debt enables fixed-rate lending and borrowing — something much needed in decentralized finance today.

[Blog](https://blog.mainframe.com) | [Twitter](https://twitter.com/Mainframe_HQ) | [Discord](https://discord.gg/mhtSRz6) | [Github](https://github.com/MainframeHQ) | [CoinMarketCap](https://coinmarketcap.com/currencies/mainframe/) | [CoinGecko](https://www.coingecko.com/en/coins/mainframe)

### Zcoin

[ZCoin (XZC)](https://zcoin.io/) is an open-source privacy-focused cryptocurrency token that launched in Sep 2016. Zcoin originally pioneered the use of Zerocoin to enable privacy but has since transitioned to a scheme called Sigma which is based on a paper by Jens Groth and Markulf Kohlweiss that reportedly allows greater scalability and removes the need for trusted setup in Zerocoin. With Zcoin’s Sigma feature, only the sender and receiver would be able to ascertain the exchange of funds in a given transaction, as no transaction histories are linked to the actual coins. Zcoin is also the creator of the Lelantus privacy protocol which improves Sigma's privacy and functionality. Its ZC token has been listed on Binance, Huobi Global, Bittrex, etc. 

[Whitepaper](https://zcoin.io/tech/) | [Twitter](https://twitter.com/zcoinofficial) | [Telegram](https://t.me/zcoinproject) | [Github](https://github.com/zcoinofficial) | [Explorer](https://chainz.cryptoid.info/xzc/) | [CoinMarketCap](https://coinmarketcap.com/currencies/zcoin) | [CoinGecko](https://www.coingecko.com/en/coins/zcoin)
>>>>>>> 3a7e5a82
<|MERGE_RESOLUTION|>--- conflicted
+++ resolved
@@ -34,32 +34,6 @@
 
 While the open source Hummingbot client includes features that help users better manage inventory risk and other risks, users are solely responsible for bearing these risks when using the software.
 
-<<<<<<< HEAD
-!!! note
-    The published liquidity mining returns illustrate the return from liquidity rewards proportional to the value of the inventory committed to maintain orders. These figures do not take into account trading-related profits and losses.  The return figures may also fluctuate based on relative changes in the value of the base tokens, quote tokens, and the tokens used for the liquidity mining payments.
-
-## How do you measure liquidity?
-We believe that **slippage** is the optimal metric to quantify liquidity, as opposed to filled order volume, a measure widely used by the market. Slippage refers to the difference between the observed mid-market price and the actual executed price for a trade of a given size.  Calculating slippage factors in order book depth and prices at different depths, which better captures the friction and efficiency of actually trading that asset.  Deep, liquid order books have low slippage, while thin, illiquid order books have high slippage.
-
-**We believe slippage is a more robust indicator of liquidity than trading volume**. As an ex-ante metric, slippage measures information used by traders before they trade to decide whether to execute the trade and in which venue to execute it. In contrast, volume is an ex-post metric and can be easily manipulated.
-
-## How are liquidity mining rewards calculated?
-In order to make economic sense for a market maker, the market maker’s compensation must correlate with increased levels of risk. There are three main parameters that we use in liquidity mining to determine market maker compensation: (1) **time**: placing orders in the order book consistently over time, (2) **spreads**, and (3) **order sizes**.
-
-In liquidity mining, market makers accumulate more rewards by consistently placing orders over time and earn higher rewards by placing orders with tighter spreads and with larger sizes. The real-time reward information will be displayed in the real-time Hummingbot Miner dashboard.
-
-![](../assets/img/mining-rewards-diagram.jpg)
-
-For more details on the calculation, please read [Demystifying Liquidity Mining Rewards](https://hummingbot.io/blog/2019-12-liquidity-mining-rewards/).
-
-
-!!! warning "Liquidity mining return is a historic metric and not a guarantee of future return."
-    The liquidity mining return displayed on the Hummingbot Miner app is calculated from the most recently collected order book information data.  The actual return may vary depending on the actual orders submitted in the specific snapshot in which orders were placed.
-
-For more details on the calculation, please read [Demystifying Liquidity Mining Rewards](https://hummingbot.io/blog/2019-12-liquidity-mining-rewards/).
-
-
-=======
 ## Current campaign terms
 
 !!! warning "Important information regarding campaign terms"
@@ -203,4 +177,3 @@
 [ZCoin (XZC)](https://zcoin.io/) is an open-source privacy-focused cryptocurrency token that launched in Sep 2016. Zcoin originally pioneered the use of Zerocoin to enable privacy but has since transitioned to a scheme called Sigma which is based on a paper by Jens Groth and Markulf Kohlweiss that reportedly allows greater scalability and removes the need for trusted setup in Zerocoin. With Zcoin’s Sigma feature, only the sender and receiver would be able to ascertain the exchange of funds in a given transaction, as no transaction histories are linked to the actual coins. Zcoin is also the creator of the Lelantus privacy protocol which improves Sigma's privacy and functionality. Its ZC token has been listed on Binance, Huobi Global, Bittrex, etc. 
 
 [Whitepaper](https://zcoin.io/tech/) | [Twitter](https://twitter.com/zcoinofficial) | [Telegram](https://t.me/zcoinproject) | [Github](https://github.com/zcoinofficial) | [Explorer](https://chainz.cryptoid.info/xzc/) | [CoinMarketCap](https://coinmarketcap.com/currencies/zcoin) | [CoinGecko](https://www.coingecko.com/en/coins/zcoin)
->>>>>>> 3a7e5a82
